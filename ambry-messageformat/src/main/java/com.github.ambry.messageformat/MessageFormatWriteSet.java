--- conflicted
+++ resolved
@@ -24,12 +24,7 @@
   private List<MessageInfo> streamInfo;
   private Logger logger = LoggerFactory.getLogger(getClass());
 
-<<<<<<< HEAD
   public MessageFormatWriteSet(InputStream stream, List<MessageInfo> streamInfo, boolean materializeStream)
-=======
-  public MessageFormatWriteSet(InputStream stream, List<MessageInfo> streamInfo, long maxWriteTimeInMs,
-      boolean materializeStream)
->>>>>>> 09542242
       throws IOException {
     sizeToWrite = 0;
     for (MessageInfo info : streamInfo) {
