package com.github.ambry.admin;

import com.codahale.metrics.MetricRegistry;
import com.github.ambry.clustermap.ClusterMap;
import com.github.ambry.clustermap.MockClusterMap;
import com.github.ambry.clustermap.PartitionId;
import com.github.ambry.commons.BlobId;
import com.github.ambry.commons.ByteBufferReadableStreamChannel;
import com.github.ambry.config.VerifiableProperties;
import com.github.ambry.messageformat.BlobInfo;
import com.github.ambry.messageformat.BlobProperties;
import com.github.ambry.rest.MockRestRequest;
import com.github.ambry.rest.MockRestResponseChannel;
import com.github.ambry.rest.ResponseStatus;
import com.github.ambry.rest.RestMethod;
import com.github.ambry.rest.RestRequest;
import com.github.ambry.rest.RestRequestMetricsTracker;
import com.github.ambry.rest.RestResponseChannel;
import com.github.ambry.rest.RestResponseHandler;
import com.github.ambry.rest.RestServiceErrorCode;
import com.github.ambry.rest.RestServiceException;
import com.github.ambry.rest.RestUtils;
import com.github.ambry.router.InMemoryRouter;
import com.github.ambry.router.ReadableStreamChannel;
import com.github.ambry.router.Router;
import com.github.ambry.router.RouterErrorCode;
import com.github.ambry.router.RouterException;
import com.github.ambry.utils.ByteBufferChannel;
import com.github.ambry.utils.Utils;
import java.io.IOException;
import java.io.UnsupportedEncodingException;
import java.lang.reflect.InvocationTargetException;
import java.lang.reflect.Method;
import java.net.URISyntaxException;
import java.nio.ByteBuffer;
import java.nio.channels.WritableByteChannel;
import java.util.LinkedList;
import java.util.List;
import java.util.Map;
import java.util.Properties;
import java.util.Random;
import java.util.concurrent.CountDownLatch;
import java.util.concurrent.TimeUnit;
import org.json.JSONException;
import org.json.JSONObject;
import org.junit.After;
import org.junit.Test;

import static org.junit.Assert.*;


/**
 * Unit tests for {@link AdminBlobStorageService}.
 */
public class AdminBlobStorageServiceTest {

  private static final ClusterMap CLUSTER_MAP;

  static {
    try {
      CLUSTER_MAP = new MockClusterMap();
    } catch (IOException e) {
      throw new IllegalStateException(e);
    }
  }

  private final InMemoryRouter router;
  private final AdminTestResponseHandler responseHandler;
  private final AdminBlobStorageService adminBlobStorageService;

  /**
   * Sets up the {@link AdminBlobStorageService} instance before a test.
   * @throws InstantiationException
   * @throws IOException
   */
  public AdminBlobStorageServiceTest()
      throws InstantiationException, IOException {
    RestRequestMetricsTracker.setDefaults(new MetricRegistry());
    router = new InMemoryRouter(new VerifiableProperties(new Properties()));
    responseHandler = new AdminTestResponseHandler();
    adminBlobStorageService = getAdminBlobStorageService();
    responseHandler.start();
    adminBlobStorageService.start();
  }

  /**
   * Shuts down the {@link AdminBlobStorageService} instance after all tests.
   * @throws IOException
   */
  @After
  public void shutdownAdminBlobStorageService()
      throws IOException {
    adminBlobStorageService.shutdown();
    router.close();
  }

  /**
   * Tests basic startup and shutdown functionality (no exceptions).
   * @throws InstantiationException
   * @throws IOException
   */
  @Test
  public void startShutDownTest()
      throws InstantiationException, IOException {
    adminBlobStorageService.start();
    adminBlobStorageService.shutdown();
  }

  /**
   * Tests for {@link AdminBlobStorageService#shutdown()} when {@link AdminBlobStorageService#start()} has not been
   * called previously.
   * <p/>
   * This test is for  cases where {@link AdminBlobStorageService#start()} has failed and
   * {@link AdminBlobStorageService#shutdown()} needs to be run.
   * @throws IOException
   */
  @Test
  public void shutdownWithoutStartTest()
      throws IOException {
    AdminBlobStorageService adminBlobStorageService = getAdminBlobStorageService();
    adminBlobStorageService.shutdown();
  }

  /**
   * This tests for exceptions thrown when an {@link AdminBlobStorageService} instance is used without calling
   * {@link AdminBlobStorageService#start()} first.
   * @throws Exception
   */
  @Test
  public void useServiceWithoutStartTest()
      throws Exception {
    // simulating by shutting down first.
    adminBlobStorageService.shutdown();
    // fine to use without start.
    echoTest();
  }

  /**
   * Checks for reactions of all methods in {@link AdminBlobStorageService} to null arguments.
   * @throws Exception
   */
  @Test
  public void nullInputsForFunctionsTest()
      throws Exception {
    doNullInputsForFunctionsTest("handleGet");
    doNullInputsForFunctionsTest("handlePost");
    doNullInputsForFunctionsTest("handleDelete");
    doNullInputsForFunctionsTest("handleHead");
  }

  /**
   * Checks reactions of all methods in {@link AdminBlobStorageService} to a {@link Router} that throws
   * {@link RuntimeException}.
   * @throws Exception
   */
  @Test
  public void runtimeExceptionRouterTest()
      throws Exception {
    // set InMemoryRouter up to throw RuntimeException
    Properties properties = new Properties();
    properties.setProperty(InMemoryRouter.OPERATION_THROW_EARLY_RUNTIME_EXCEPTION, "true");
    router.setVerifiableProperties(new VerifiableProperties(properties));

    doRuntimeExceptionRouterTest(RestMethod.GET);
    doRuntimeExceptionRouterTest(RestMethod.POST);
    doRuntimeExceptionRouterTest(RestMethod.DELETE);
    doRuntimeExceptionRouterTest(RestMethod.HEAD);
  }

  /**
   * Checks reactions of all methods in {@link AdminBlobStorageService} to bad {@link RestResponseHandler} and
   * {@link RestRequest} implementations.
   * @throws Exception
   */
  @Test
  public void badResponseHandlerAndRestRequestTest()
      throws Exception {
    RestRequest restRequest = new BadRestRequest();
    MockRestResponseChannel restResponseChannel = new MockRestResponseChannel();

    // What happens inside AdminBlobStorageService during this test?
    // 1. Since the RestRequest throws errors, AdminBlobStorageService will attempt to submit response with exception
    //      to AdminTestResponseHandler.
    // 2. The submission will fail because AdminTestResponseHandler has been shutdown.
    // 3. AdminBlobStorageService will directly complete the request over the RestResponseChannel with the *original*
    //      exception.
    // 4. It will then try to release resources but closing the RestRequest will also throw an exception. This exception
    //      is swallowed.
    // What the test is looking for -> No exceptions thrown when the handle is run and the original exception arrives
    // safely.
    responseHandler.shutdown();

    adminBlobStorageService.handleGet(restRequest, restResponseChannel);
    // IllegalStateException is thrown in BadRestRequest.
    assertEquals("Unexpected exception", IllegalStateException.class, restResponseChannel.getCause().getClass());

    responseHandler.reset();
    restResponseChannel = new MockRestResponseChannel();
    adminBlobStorageService.handlePost(restRequest, restResponseChannel);
    // IllegalStateException is thrown in BadRestRequest.
    assertEquals("Unexpected exception", IllegalStateException.class, restResponseChannel.getCause().getClass());

    responseHandler.reset();
    restResponseChannel = new MockRestResponseChannel();
    adminBlobStorageService.handleDelete(restRequest, restResponseChannel);
    // IllegalStateException is thrown in BadRestRequest.
    assertEquals("Unexpected exception", IllegalStateException.class, restResponseChannel.getCause().getClass());

    responseHandler.reset();
    restResponseChannel = new MockRestResponseChannel();
    adminBlobStorageService.handleHead(restRequest, restResponseChannel);
    // IllegalStateException is thrown in BadRestRequest.
    assertEquals("Unexpected exception", IllegalStateException.class, restResponseChannel.getCause().getClass());
  }

  /**
   * Tests {@link AdminBlobStorageService#submitResponse(RestRequest, RestResponseChannel, ReadableStreamChannel,
   * Exception)}.
   * @throws JSONException
   * @throws UnsupportedEncodingException
   * @throws URISyntaxException
   */
  @Test
  public void submitResponseTest()
      throws JSONException, UnsupportedEncodingException, URISyntaxException {
    String exceptionMsg = new String(getRandomBytes(10));
<<<<<<< HEAD
    responseHandler.shutdown();
    // handleResponse of AdminTestResponseHandler throws exception because it has been shutdown.
    try {
      // there is an exception already.
      RestRequest restRequest = createRestRequest(RestMethod.GET, "/", null, null);
      assertTrue("RestRequest channel is not open", restRequest.isOpen());
      MockRestResponseChannel restResponseChannel = new MockRestResponseChannel();
      adminBlobStorageService
          .submitResponse(restRequest, restResponseChannel, null, new RuntimeException(exceptionMsg));
      assertEquals("Unexpected exception message", exceptionMsg, restResponseChannel.getCause().getMessage());
      // resources should have been cleaned up.
      assertFalse("RestRequest channel is not cleaned up", restRequest.isOpen());

      // there is no exception and exception thrown when the response is submitted.
      restRequest = createRestRequest(RestMethod.GET, "/", null, null);
      assertTrue("RestRequest channel is not open", restRequest.isOpen());
      restResponseChannel = new MockRestResponseChannel();
      ReadableStreamChannel response = new ByteBufferReadableStreamChannel(ByteBuffer.allocate(0));
      assertTrue("Response channel is not open", response.isOpen());
      adminBlobStorageService.submitResponse(restRequest, restResponseChannel, response, null);
      assertNotNull("There is no cause of failure", restResponseChannel.getCause());
      // resources should have been cleaned up.
      assertFalse("RestRequest channel is not cleaned up", restRequest.isOpen());
      assertFalse("Response channel is not cleaned up", response.isOpen());
    } finally {
      responseHandler.start();
    }
=======
    AdminTestResponseHandler adminTestResponseHandler = new AdminTestResponseHandler();
    // handleResponse of AdminTestResponseHandler throws exception because it has not been started.

    // there is an exception already.
    RestRequest restRequest = createRestRequest(RestMethod.GET, "/", null, null);
    assertTrue("RestRequest channel is not open", restRequest.isOpen());
    MockRestResponseChannel restResponseChannel = new MockRestResponseChannel();
    adminBlobStorageService.submitResponse(restRequest, restResponseChannel, adminTestResponseHandler, null,
        new RuntimeException(exceptionMsg));
    assertEquals("Unexpected exception message", exceptionMsg, restResponseChannel.getCause().getMessage());

    // there is no exception and exception thrown when the response is submitted.
    restRequest = createRestRequest(RestMethod.GET, "/", null, null);
    assertTrue("RestRequest channel is not open", restRequest.isOpen());
    restResponseChannel = new MockRestResponseChannel();
    ReadableStreamChannel response = new ByteBufferReadableStreamChannel(ByteBuffer.allocate(0));
    assertTrue("Response channel is not open", response.isOpen());
    adminBlobStorageService.submitResponse(restRequest, restResponseChannel, adminTestResponseHandler, response, null);
    assertNotNull("There is no cause of failure", restResponseChannel.getCause());
    // resources should have been cleaned up.
    assertFalse("Response channel is not cleaned up", response.isOpen());
>>>>>>> f846ef58
  }

  /**
   * Tests releasing of resources if response submission fails.
   * @throws JSONException
   * @throws UnsupportedEncodingException
   * @throws URISyntaxException
   */
  @Test
  public void releaseResourcesTest()
      throws JSONException, UnsupportedEncodingException, URISyntaxException {
<<<<<<< HEAD
    responseHandler.shutdown();
    // handleResponse of AdminTestResponseHandler throws exception because it has been shutdown.
    try {
      RestRequest restRequest = createRestRequest(RestMethod.GET, "/", null, null);
      MockRestResponseChannel restResponseChannel = new MockRestResponseChannel();
      ReadableStreamChannel channel = new ByteBufferReadableStreamChannel(ByteBuffer.allocate(0));
      assertTrue("RestRequest channel not open", restRequest.isOpen());
      assertTrue("ReadableStreamChannel not open", channel.isOpen());
      adminBlobStorageService.submitResponse(restRequest, restResponseChannel, channel, null);
      assertFalse("RestRequest channel is still open", restRequest.isOpen());
      assertFalse("ReadableStreamChannel is still open", channel.isOpen());

      // null ReadableStreamChannel
      restRequest = createRestRequest(RestMethod.GET, "/", null, null);
      restResponseChannel = new MockRestResponseChannel();
      assertTrue("RestRequest channel not open", restRequest.isOpen());
      adminBlobStorageService.submitResponse(restRequest, restResponseChannel, null, null);
      assertFalse("RestRequest channel is still open", restRequest.isOpen());

      // bad RestRequest (close() throws IOException)
      channel = new ByteBufferReadableStreamChannel(ByteBuffer.allocate(0));
      restResponseChannel = new MockRestResponseChannel();
      assertTrue("ReadableStreamChannel not open", channel.isOpen());
      adminBlobStorageService.submitResponse(new BadRestRequest(), restResponseChannel, channel, null);
      assertFalse("ReadableStreamChannel is still open", channel.isOpen());

      // bad ReadableStreamChannel (close() throws IOException)
      restRequest = createRestRequest(RestMethod.GET, "/", null, null);
      restResponseChannel = new MockRestResponseChannel();
      assertTrue("RestRequest channel not open", restRequest.isOpen());
      adminBlobStorageService.submitResponse(restRequest, restResponseChannel, new BadRSC(), null);
      assertFalse("RestRequest channel is still open", restRequest.isOpen());
    } finally {
      responseHandler.start();
    }
=======
    AdminTestResponseHandler adminTestResponseHandler = new AdminTestResponseHandler();
    // handleResponse of AdminTestResponseHandler throws exception because it has not been started.

    RestRequest restRequest = createRestRequest(RestMethod.GET, "/", null, null);
    MockRestResponseChannel restResponseChannel = new MockRestResponseChannel();
    ReadableStreamChannel channel = new ByteBufferReadableStreamChannel(ByteBuffer.allocate(0));
    assertTrue("RestRequest channel not open", restRequest.isOpen());
    assertTrue("ReadableStreamChannel not open", channel.isOpen());
    adminBlobStorageService.submitResponse(restRequest, restResponseChannel, adminTestResponseHandler, channel, null);
    assertFalse("ReadableStreamChannel is still open", channel.isOpen());

    // null ReadableStreamChannel
    restRequest = createRestRequest(RestMethod.GET, "/", null, null);
    restResponseChannel = new MockRestResponseChannel();
    assertTrue("RestRequest channel not open", restRequest.isOpen());
    adminBlobStorageService.submitResponse(restRequest, restResponseChannel, adminTestResponseHandler, null, null);

    // bad RestRequest (close() throws IOException)
    channel = new ByteBufferReadableStreamChannel(ByteBuffer.allocate(0));
    restResponseChannel = new MockRestResponseChannel();
    assertTrue("ReadableStreamChannel not open", channel.isOpen());
    adminBlobStorageService
        .submitResponse(new BadRestRequest(), restResponseChannel, adminTestResponseHandler, channel, null);
    assertFalse("ReadableStreamChannel is still open", channel.isOpen());

    // bad ReadableStreamChannel (close() throws IOException)
    restRequest = createRestRequest(RestMethod.GET, "/", null, null);
    restResponseChannel = new MockRestResponseChannel();
    assertTrue("RestRequest channel not open", restRequest.isOpen());
    adminBlobStorageService
        .submitResponse(restRequest, restResponseChannel, adminTestResponseHandler, new BadRSC(), null);
>>>>>>> f846ef58
  }

  /**
   * Tests {@link AdminBlobStorageService#getOperationOrBlobIdFromUri(RestRequest)}.
   * @throws JSONException
   * @throws UnsupportedEncodingException
   * @throws URISyntaxException
   */
  @Test
  public void getOperationOrBlobIdFromUriTest()
      throws JSONException, UnsupportedEncodingException, URISyntaxException {
    String path = "expectedPath";
    RestRequest restRequest = createRestRequest(RestMethod.GET, "/" + path, null, null);
    assertEquals("Unexpected path", path, AdminBlobStorageService.getOperationOrBlobIdFromUri(restRequest));
  }

  /**
   * Tests blob POST, GET, HEAD and DELETE operations.
   * @throws Exception
   */
  @Test
  public void postGetHeadDeleteTest()
      throws Exception {
    final int CONTENT_LENGTH = 1024;
    ByteBuffer content = ByteBuffer.wrap(getRandomBytes(CONTENT_LENGTH));
    String serviceId = "postGetHeadDeleteServiceID";
    String contentType = "application/octet-stream";
    String ownerId = "postGetHeadDeleteOwnerID";
    JSONObject headers = new JSONObject();
    setAmbryHeaders(headers, CONTENT_LENGTH, 7200, false, serviceId, contentType, ownerId);

    String blobId = postBlobAndVerify(headers, content);
    getBlobAndVerify(blobId, headers, content);
    getHeadAndVerify(blobId, headers);
    deleteBlobAndVerify(blobId);
  }

  /**
   * Tests the {@link AdminBlobStorageService#ECHO} admin operation. Checks to see that the echo matches input text.
   * @throws Exception
   */
  @Test
  public void echoTest()
      throws Exception {
    String inputText = "textToBeEchoed";
    RestRequest restRequest = createEchoGetRestRequest(inputText);
    MockRestResponseChannel restResponseChannel = new MockRestResponseChannel();
    ReadableStreamChannel channel = doGet(restRequest, restResponseChannel);
    String echoedText = getJsonizedResponseBody(channel).getString(EchoHandler.TEXT_KEY);
    assertEquals("Unexpected Content-Type", "application/json",
        restResponseChannel.getHeader("Content-Type", MockRestResponseChannel.DataStatus.Flushed));
    assertEquals("Did not get expected response", inputText, echoedText);
  }

  /**
   * Tests reactions of the {@link AdminBlobStorageService#ECHO} operation to bad input - specifically if we do not
   * include required parameters.
   * @throws Exception
   */
  @Test
  public void echoWithBadInputTest()
      throws Exception {
    // bad input - uri does not have text that needs to be echoed.
    RestRequest restRequest = createRestRequest(RestMethod.GET, AdminBlobStorageService.ECHO, null, null);
    RestResponseChannel restResponseChannel = new MockRestResponseChannel();
    try {
      doGet(restRequest, restResponseChannel);
      fail("Exception should have been thrown because some required parameters were missing");
    } catch (RestServiceException e) {
      assertEquals("Unexpected RestServiceErrorCode", RestServiceErrorCode.MissingArgs, e.getErrorCode());
    }
  }

  /**
   * Tests the {@link AdminBlobStorageService#ECHO} admin operation.
   * <p/>
   * For the each {@link PartitionId} in the {@link ClusterMap}, a {@link BlobId} is created.
   * The string representation is sent to the {@link AdminBlobStorageService} as a part of getReplicasForBlobId request.
   * The returned replica list is checked for equality against a locally obtained replica list.
   * @throws Exception
   */
  @Test
  public void getReplicasForBlobIdTest()
      throws Exception {
    List<PartitionId> partitionIds = CLUSTER_MAP.getWritablePartitionIds();
    for (PartitionId partitionId : partitionIds) {
      String originalReplicaStr = partitionId.getReplicaIds().toString().replace(", ", ",");
      BlobId blobId = new BlobId(partitionId);
      RestRequest restRequest = createGetReplicasForBlobIdRestRequest(blobId.getID());
      MockRestResponseChannel restResponseChannel = new MockRestResponseChannel();
      ReadableStreamChannel channel = doGet(restRequest, restResponseChannel);
      assertEquals("Unexpected Content-Type", "application/json",
          restResponseChannel.getHeader("Content-Type", MockRestResponseChannel.DataStatus.Flushed));
      String returnedReplicasStr =
          getJsonizedResponseBody(channel).getString(GetReplicasForBlobIdHandler.REPLICAS_KEY).replace("\"", "");
      assertEquals("Replica IDs returned for the BlobId do no match with the replicas IDs of partition",
          originalReplicaStr, returnedReplicasStr);
    }
  }

  /**
   * Tests reactions of the {@link AdminBlobStorageService#GET_REPLICAS_FOR_BLOB_ID} operation to bad input -
   * specifically if we do not include required parameters.
   * @throws Exception
   */
  @Test
  public void getReplicasForBlobIdWithBadInputTest()
      throws Exception {
    try {
      // bad input - uri missing the blob id whose replicas need to be returned.
      RestRequest restRequest =
          createRestRequest(RestMethod.GET, AdminBlobStorageService.GET_REPLICAS_FOR_BLOB_ID, null, null);
      MockRestResponseChannel restResponseChannel = new MockRestResponseChannel();
      doGet(restRequest, restResponseChannel);
      fail("Exception should have been thrown because some required parameters were missing");
    } catch (RestServiceException e) {
      assertEquals("Unexpected RestServiceErrorCode", RestServiceErrorCode.MissingArgs, e.getErrorCode());
    }

    try {
      // bad input - invalid blob id.
      RestRequest restRequest = createGetReplicasForBlobIdRestRequest("12345");
      MockRestResponseChannel restResponseChannel = new MockRestResponseChannel();
      doGet(restRequest, restResponseChannel);
      fail("Exception should have been thrown because the blobid is invalid");
    } catch (RestServiceException e) {
      assertEquals("Unexpected RestServiceErrorCode", RestServiceErrorCode.NotFound, e.getErrorCode());
    }

    try {
      // bad input - invalid blob id for this cluster map.
      String blobId = "AAEAAQAAAAAAAADFAAAAJDMyYWZiOTJmLTBkNDYtNDQyNS1iYzU0LWEwMWQ1Yzg3OTJkZQ.gif";
      RestRequest restRequest = createGetReplicasForBlobIdRestRequest(blobId);
      MockRestResponseChannel restResponseChannel = new MockRestResponseChannel();
      doGet(restRequest, restResponseChannel);
      fail("Exception should have been thrown because the blobid is invalid");
    } catch (RestServiceException e) {
      assertEquals("Unexpected RestServiceErrorCode", RestServiceErrorCode.NotFound, e.getErrorCode());
    }
  }

  /**
   * Tests reaction of GET to operations that are unknown/not defined.
   * @throws Exception
   */
  @Test
  public void unknownCustomGetOperationTest()
      throws Exception {
    try {
      RestRequest restRequest = createRestRequest(RestMethod.GET, "unknownOperation?dummyParam=dummyValue", null, null);
      MockRestResponseChannel restResponseChannel = new MockRestResponseChannel();
      doGet(restRequest, restResponseChannel);
      fail("Exception should have been thrown because an unknown operation has been specified");
    } catch (RestServiceException e) {
      assertEquals("Unexpected RestServiceErrorCode", RestServiceErrorCode.BadRequest, e.getErrorCode());
    }
  }

  /**
   * Tests reaction of GET to operations that have bad input.
   * 1. No operation specified
   * @throws Exception
   */
  @Test
  public void customGetWithBadUriTest()
      throws Exception {
    try {
      // bad input - no operation specified
      RestRequest restRequest = createRestRequest(RestMethod.GET, "/", null, null);
      MockRestResponseChannel restResponseChannel = new MockRestResponseChannel();
      doGet(restRequest, restResponseChannel);
      fail("Exception should have been thrown because no operation has been specified");
    } catch (RestServiceException e) {
      assertEquals("Unexpected RestServiceErrorCode", RestServiceErrorCode.BadRequest, e.getErrorCode());
    }
  }

  /**
   * Tests for non common case scenarios for {@link HeadForGetCallback}.
   * @throws Exception
   */
  @Test
  public void headForGetCallbackTest()
      throws Exception {
    String exceptionMsg = new String(getRandomBytes(10));
    responseHandler.reset();

    // the good case is tested through the postGetHeadDeleteTest() (result non-null, exception null)
    // Both arguments null
    RestRequest restRequest = createRestRequest(RestMethod.GET, "/", null, null);
    MockRestResponseChannel restResponseChannel = new MockRestResponseChannel();
    HeadForGetCallback callback =
        new HeadForGetCallback(adminBlobStorageService, restRequest, restResponseChannel, router, 0);
    callback.onCompletion(null, null);
    // there should be an exception
    assertEquals("Both arguments null should have thrown exception", IllegalStateException.class,
        responseHandler.getException().getClass());
    // Nothing should be closed.
    assertTrue("RestRequest channel is not open", restRequest.isOpen());
    restRequest.close();

    // Exception is not null.
    responseHandler.reset();
    restRequest = createRestRequest(RestMethod.GET, "/", null, null);
    restResponseChannel = new MockRestResponseChannel();
    callback = new HeadForGetCallback(adminBlobStorageService, restRequest, restResponseChannel, router, 0);
    callback.onCompletion(null, new RuntimeException(exceptionMsg));
    assertEquals("Unexpected exception message", exceptionMsg, responseHandler.getException().getMessage());
    // Nothing should be closed.
    assertTrue("RestRequest channel is not open", restRequest.isOpen());
    restRequest.close();

    // Exception is RouterException.
    responseHandler.reset();
    restRequest = createRestRequest(RestMethod.GET, "/", null, null);
    restResponseChannel = new MockRestResponseChannel();
    callback = new HeadForGetCallback(adminBlobStorageService, restRequest, restResponseChannel, router, 0);
    callback.onCompletion(null, new RouterException(exceptionMsg, RouterErrorCode.UnexpectedInternalError));
    assertEquals("RouterException not converted to RestServiceException", RestServiceException.class,
        responseHandler.getException().getClass());
    if (!responseHandler.getException().getMessage().contains(exceptionMsg)) {
      fail("Exception msg [" + responseHandler.getException().getMessage() + "] does contain expected substring ["
          + exceptionMsg + "]");
    }
    // Nothing should be closed.
    assertTrue("RestRequest channel is not open", restRequest.isOpen());
    restRequest.close();

    // Callback encounters a processing error (induced here via a bad RestRequest).
    restRequest = new BadRestRequest();
    // there is an exception already.
    restResponseChannel = new MockRestResponseChannel();
    callback = new HeadForGetCallback(adminBlobStorageService, restRequest, restResponseChannel, router, 0);
    callback.onCompletion(null, new RuntimeException(exceptionMsg));
    assertEquals("Unexpected exception message", exceptionMsg, restResponseChannel.getCause().getMessage());

    // there is no exception and the exception thrown in the callback is the primary exception.
    restResponseChannel = new MockRestResponseChannel();
    callback = new HeadForGetCallback(adminBlobStorageService, restRequest, restResponseChannel, router, 0);
    BlobInfo blobInfo = new BlobInfo(null, null);
    callback.onCompletion(blobInfo, null);
    assertNotNull("There is no cause of failure", restResponseChannel.getCause());
  }

  /**
   * Tests for non common case scenarios for {@link GetCallback}.
   * @throws Exception
   */
  @Test
  public void getCallbackTest()
      throws Exception {
    String exceptionMsg = new String(getRandomBytes(10));
    responseHandler.reset();

    // the good case is tested through the postGetHeadDeleteTest() (result non-null, exception null)
    // Both arguments null
    RestRequest restRequest = createRestRequest(RestMethod.GET, "/", null, null);
    MockRestResponseChannel restResponseChannel = new MockRestResponseChannel();
    GetCallback callback = new GetCallback(adminBlobStorageService, restRequest, restResponseChannel);
    callback.onCompletion(null, null);
    // there should be an exception
    assertEquals("Both arguments null should have thrown exception", IllegalStateException.class,
        responseHandler.getException().getClass());
    // Nothing should be closed.
    assertTrue("RestRequest channel is not open", restRequest.isOpen());
    restRequest.close();

    // Exception is not null.
    responseHandler.reset();
    restRequest = createRestRequest(RestMethod.GET, "/", null, null);
    restResponseChannel = new MockRestResponseChannel();
    callback = new GetCallback(adminBlobStorageService, restRequest, restResponseChannel);
    callback.onCompletion(null, new RuntimeException(exceptionMsg));
    assertEquals("Unexpected exception message", exceptionMsg, responseHandler.getException().getMessage());
    // Nothing should be closed.
    assertTrue("RestRequest channel is not open", restRequest.isOpen());
    restRequest.close();

    // Exception is RouterException.
    responseHandler.reset();
    restRequest = createRestRequest(RestMethod.GET, "/", null, null);
    restResponseChannel = new MockRestResponseChannel();
    callback = new GetCallback(adminBlobStorageService, restRequest, restResponseChannel);
    callback.onCompletion(null, new RouterException(exceptionMsg, RouterErrorCode.UnexpectedInternalError));
    assertEquals("RouterException not converted to RestServiceException", RestServiceException.class,
        responseHandler.getException().getClass());
    if (!responseHandler.getException().getMessage().contains(exceptionMsg)) {
      fail("Exception msg [" + responseHandler.getException().getMessage() + "] does contain expected substring ["
          + exceptionMsg + "]");
    }
    // Nothing should be closed.
    assertTrue("RestRequest channel is not open", restRequest.isOpen());
    restRequest.close();

    // Callback encounters a processing error (induced here via a bad RestRequest).
    restRequest = new BadRestRequest();
    // there is an exception already.
    restResponseChannel = new MockRestResponseChannel();
    callback = new GetCallback(adminBlobStorageService, restRequest, restResponseChannel);
    callback.onCompletion(null, new RuntimeException(exceptionMsg));
    assertEquals("Unexpected exception message", exceptionMsg, restResponseChannel.getCause().getMessage());

    // there is no exception and exception thrown in the callback.
    restResponseChannel = new MockRestResponseChannel();
    callback = new GetCallback(adminBlobStorageService, restRequest, restResponseChannel);
    ReadableStreamChannel response = new ByteBufferReadableStreamChannel(ByteBuffer.allocate(0));
    assertTrue("Response channel is not open", response.isOpen());
    callback.onCompletion(response, null);
    assertNotNull("There is no cause of failure", restResponseChannel.getCause());
  }

  /**
   * Tests for non common case scenarios for {@link PostCallback}.
   * @throws Exception
   */
  @Test
  public void postCallbackTest()
      throws Exception {
    BlobProperties blobProperties = new BlobProperties(0, "test-serviceId");
    String exceptionMsg = new String(getRandomBytes(10));
    responseHandler.reset();

    // the good case is tested through the postGetHeadDeleteTest() (result non-null, exception null)
    // Both arguments null
    RestRequest restRequest = createRestRequest(RestMethod.POST, "/", null, null);
    MockRestResponseChannel restResponseChannel = new MockRestResponseChannel();
    assertTrue("RestRequest channel is not open", restRequest.isOpen());
    PostCallback callback = new PostCallback(adminBlobStorageService, restRequest, restResponseChannel, blobProperties);
    callback.onCompletion(null, null);
    // there should be an exception
    assertEquals("Both arguments null should have thrown exception", IllegalStateException.class,
        responseHandler.getException().getClass());
    // Nothing should be closed.
    assertTrue("RestRequest channel is not open", restRequest.isOpen());
    restRequest.close();

    // Exception is not null.
    responseHandler.reset();
    restRequest = createRestRequest(RestMethod.POST, "/", null, null);
    restResponseChannel = new MockRestResponseChannel();
    callback = new PostCallback(adminBlobStorageService, restRequest, restResponseChannel, blobProperties);
    callback.onCompletion(null, new RuntimeException(exceptionMsg));
    assertEquals("Unexpected exception message", exceptionMsg, responseHandler.getException().getMessage());
    // Nothing should be closed.
    assertTrue("RestRequest channel is not open", restRequest.isOpen());
    restRequest.close();

    // Exception is RouterException.
    responseHandler.reset();
    restRequest = createRestRequest(RestMethod.POST, "/", null, null);
    restResponseChannel = new MockRestResponseChannel();
    callback = new PostCallback(adminBlobStorageService, restRequest, restResponseChannel, blobProperties);
    callback.onCompletion(null, new RouterException(exceptionMsg, RouterErrorCode.UnexpectedInternalError));
    assertEquals("RouterException not converted to RestServiceException", RestServiceException.class,
        responseHandler.getException().getClass());
    if (!responseHandler.getException().getMessage().contains(exceptionMsg)) {
      fail("Exception msg [" + responseHandler.getException().getMessage() + "] does contain expected substring ["
          + exceptionMsg + "]");
    }
    // Nothing should be closed.
    assertTrue("RestRequest channel is not open", restRequest.isOpen());
    restRequest.close();

    // There are no tests for callback processing failure here because there is no good way of inducing a failure
    // and checking that the behavior is alright in PostCallback.
  }

  /**
   * Tests for non common case scenarios for {@link DeleteCallback}.
   * @throws Exception
   */
  @Test
  public void deleteCallbackTest()
      throws Exception {
    String exceptionMsg = new String(getRandomBytes(10));
    responseHandler.reset();
    // the good case is tested through the postGetHeadDeleteTest() (result null, exception null)
    // Exception is not null.
    RestRequest restRequest = createRestRequest(RestMethod.DELETE, "/", null, null);
    MockRestResponseChannel restResponseChannel = new MockRestResponseChannel();
    DeleteCallback callback = new DeleteCallback(adminBlobStorageService, restRequest, restResponseChannel);
    callback.onCompletion(null, new RuntimeException(exceptionMsg));
    assertEquals("Unexpected exception message", exceptionMsg, responseHandler.getException().getMessage());
    // Nothing should be closed.
    assertTrue("RestRequest channel is not open", restRequest.isOpen());
    restRequest.close();

    // Exception is RouterException.
    responseHandler.reset();
    restRequest = createRestRequest(RestMethod.DELETE, "/", null, null);
    restResponseChannel = new MockRestResponseChannel();
    callback = new DeleteCallback(adminBlobStorageService, restRequest, restResponseChannel);
    callback.onCompletion(null, new RouterException(exceptionMsg, RouterErrorCode.UnexpectedInternalError));
    assertEquals("RouterException not converted to RestServiceException", RestServiceException.class,
        responseHandler.getException().getClass());
    if (!responseHandler.getException().getMessage().contains(exceptionMsg)) {
      fail("Exception msg [" + responseHandler.getException().getMessage() + "] does contain expected substring ["
          + exceptionMsg + "]");
    }
    // Nothing should be closed.
    assertTrue("RestRequest channel is not open", restRequest.isOpen());
    restRequest.close();

    // Callback encounters a processing error (induced here via a bad RestRequest).
    restRequest = new BadRestRequest();
    // there is an exception already.
    restResponseChannel = new MockRestResponseChannel();
    callback = new DeleteCallback(adminBlobStorageService, restRequest, restResponseChannel);
    callback.onCompletion(null, new RuntimeException(exceptionMsg));
    assertEquals("Unexpected exception message", exceptionMsg, restResponseChannel.getCause().getMessage());

    // there is no exception and exception thrown in the callback.
    restResponseChannel = new MockRestResponseChannel();
    callback = new DeleteCallback(adminBlobStorageService, restRequest, restResponseChannel);
    callback.onCompletion(null, null);
    assertNotNull("There is no cause of failure", restResponseChannel.getCause());
  }

  /**
   * Tests for non common case scenarios for {@link HeadCallback}.
   * @throws Exception
   */
  @Test
  public void headCallbackTest()
      throws Exception {
    String exceptionMsg = new String(getRandomBytes(10));
    responseHandler.reset();
    // the good case is tested through the postGetHeadDeleteTest() (result non-null, exception null)
    // Both arguments null
    RestRequest restRequest = createRestRequest(RestMethod.GET, "/", null, null);
    MockRestResponseChannel restResponseChannel = new MockRestResponseChannel();
    HeadCallback callback = new HeadCallback(adminBlobStorageService, restRequest, restResponseChannel);
    callback.onCompletion(null, null);
    // there should be an exception
    assertEquals("Both arguments null should have thrown exception", IllegalStateException.class,
        responseHandler.getException().getClass());
    // Nothing should be closed.
    assertTrue("RestRequest channel is not open", restRequest.isOpen());
    restRequest.close();

    // Exception is not null.
    responseHandler.reset();
    restRequest = createRestRequest(RestMethod.GET, "/", null, null);
    restResponseChannel = new MockRestResponseChannel();
    callback = new HeadCallback(adminBlobStorageService, restRequest, restResponseChannel);
    callback.onCompletion(null, new RuntimeException(exceptionMsg));
    assertEquals("Unexpected exception message", exceptionMsg, responseHandler.getException().getMessage());
    // Nothing should be closed.
    assertTrue("RestRequest channel is not open", restRequest.isOpen());
    restRequest.close();

    // Exception is RouterException.
    responseHandler.reset();
    restRequest = createRestRequest(RestMethod.GET, "/", null, null);
    restResponseChannel = new MockRestResponseChannel();
    callback = new HeadCallback(adminBlobStorageService, restRequest, restResponseChannel);
    callback.onCompletion(null, new RouterException(exceptionMsg, RouterErrorCode.UnexpectedInternalError));
    assertEquals("RouterException not converted to RestServiceException", RestServiceException.class,
        responseHandler.getException().getClass());
    if (!responseHandler.getException().getMessage().contains(exceptionMsg)) {
      fail("Exception msg [" + responseHandler.getException().getMessage() + "] does contain expected substring ["
          + exceptionMsg + "]");
    }
    // Nothing should be closed.
    assertTrue("RestRequest channel is not open", restRequest.isOpen());
    restRequest.close();

    // Callback encounters a processing error (induced here via a bad RestRequest).
    restRequest = new BadRestRequest();
    // there is an exception already.
    restResponseChannel = new MockRestResponseChannel();
    callback = new HeadCallback(adminBlobStorageService, restRequest, restResponseChannel);
    callback.onCompletion(null, new RuntimeException(exceptionMsg));
    assertEquals("Unexpected exception message", exceptionMsg, restResponseChannel.getCause().getMessage());

    // there is no exception and exception thrown in the callback.
    restResponseChannel = new MockRestResponseChannel();
    callback = new HeadCallback(adminBlobStorageService, restRequest, restResponseChannel);
    BlobInfo blobInfo = new BlobInfo(new BlobProperties(0, "test-serviceId"), new byte[0]);
    callback.onCompletion(blobInfo, null);
    assertNotNull("There is no cause of failure", restResponseChannel.getCause());
  }

  // helpers
  // general

  /**
   * Method to easily create {@link RestRequest} objects containing a specific request.
   * @param restMethod the {@link RestMethod} desired.
   * @param uri string representation of the desired URI.
   * @param headers any associated headers as a {@link JSONObject}.
   * @param contents the content that accompanies the request.
   * @return A {@link RestRequest} object that defines the request required by the input.
   * @throws JSONException
   * @throws UnsupportedEncodingException
   * @throws URISyntaxException
   */
  private RestRequest createRestRequest(RestMethod restMethod, String uri, JSONObject headers,
      List<ByteBuffer> contents)
      throws JSONException, UnsupportedEncodingException, URISyntaxException {
    JSONObject request = new JSONObject();
    request.put(MockRestRequest.REST_METHOD_KEY, restMethod);
    request.put(MockRestRequest.URI_KEY, uri);
    if (headers != null) {
      request.put(MockRestRequest.HEADERS_KEY, headers);
    }
    return new MockRestRequest(request, contents);
  }

  /**
   * Gets a byte array of length {@code size} with random bytes.
   * @param size the required length of the random byte array.
   * @return a byte array of length {@code size} with random bytes.
   */
  private byte[] getRandomBytes(int size) {
    byte[] bytes = new byte[size];
    new Random().nextBytes(bytes);
    return bytes;
  }

  /**
   * Sets headers that helps build {@link BlobProperties} on the server. See argument list for the headers that are set.
   * Any other headers have to be set explicitly.
   * @param headers the {@link JSONObject} where the headers should be set.
   * @param contentLength sets the {@link RestUtils.Headers#Blob_Size} header. Required.
   * @param ttlInSecs sets the {@link RestUtils.Headers#TTL} header. Set to {@link Utils#Infinite_Time} if no
   *                  expiry.
   * @param isPrivate sets the {@link RestUtils.Headers#Private} header. Allowed values: true, false.
   * @param serviceId sets the {@link RestUtils.Headers#Service_Id} header. Required.
   * @param contentType sets the {@link RestUtils.Headers#Content_Type} header. Required and has to be a valid MIME
   *                    type.
   * @param ownerId sets the {@link RestUtils.Headers#Owner_Id} header. Optional - if not required, send null.
   * @throws IllegalArgumentException if any of {@code headers}, {@code serviceId}, {@code contentType} is null or if
   *                                  {@code contentLength} < 0 or if {@code ttlInSecs} < -1.
   * @throws JSONException
   */
  private void setAmbryHeaders(JSONObject headers, long contentLength, long ttlInSecs, boolean isPrivate,
      String serviceId, String contentType, String ownerId)
      throws JSONException {
    if (headers != null && contentLength >= 0 && ttlInSecs >= -1 && serviceId != null && contentType != null) {
      headers.put(RestUtils.Headers.Blob_Size, contentLength);
      headers.put(RestUtils.Headers.TTL, ttlInSecs);
      headers.put(RestUtils.Headers.Private, isPrivate);
      headers.put(RestUtils.Headers.Service_Id, serviceId);
      headers.put(RestUtils.Headers.Content_Type, contentType);
      if (ownerId != null) {
        headers.put(RestUtils.Headers.Owner_Id, ownerId);
      }
    } else {
      throw new IllegalArgumentException("Some required arguments are null. Cannot set ambry headers");
    }
  }

  /**
   * Reads the response received from the {@link AdminBlobStorageService} and decodes it into a {@link JSONObject}.
   * @param channel the {@link ReadableStreamChannel} that was received from the {@link AdminBlobStorageService}.
   * @return the response decoded into a {@link JSONObject}.
   * @throws IOException
   * @throws JSONException
   */
  private JSONObject getJsonizedResponseBody(ReadableStreamChannel channel)
      throws IOException, JSONException {
    ByteBuffer responseBuffer = ByteBuffer.allocate((int) channel.getSize());
    channel.read(new ByteBufferChannel(responseBuffer));
    return new JSONObject(new String(responseBuffer.array()));
  }

  /**
   * Does a {@link AdminBlobStorageService#handleGet(RestRequest, RestResponseChannel)} and returns
   * the result, if any. If an exception occurs during the operation, throws the exception.
   * @param restRequest the {@link RestRequest} that needs to be submitted to the {@link AdminBlobStorageService}.
   * @param restResponseChannel the {@link RestResponseChannel} to use to return the response.
   * @return the response as a {@link ReadableStreamChannel}.
   * @throws Exception
   */
  private ReadableStreamChannel doGet(RestRequest restRequest, RestResponseChannel restResponseChannel)
      throws Exception {
    responseHandler.reset();
    adminBlobStorageService.handleGet(restRequest, restResponseChannel);
    if (responseHandler.awaitResponseSubmission(1, TimeUnit.SECONDS)) {
      if (responseHandler.getException() != null) {
        throw responseHandler.getException();
      }
    } else {
      throw new IllegalStateException("handleGet() timed out");
    }
    return responseHandler.getResponse();
  }

  /**
   * Does a {@link AdminBlobStorageService#handlePost(RestRequest, RestResponseChannel)}. If an exception occurs during
   * the operation, throws the exception.
   * @param restRequest the {@link RestRequest} that needs to be submitted to the {@link AdminBlobStorageService}.
   * @param restResponseChannel the {@link RestResponseChannel} to use to return the response.
   * @throws Exception
   */
  private void doPost(RestRequest restRequest, RestResponseChannel restResponseChannel)
      throws Exception {
    responseHandler.reset();
    adminBlobStorageService.handlePost(restRequest, restResponseChannel);
    if (responseHandler.awaitResponseSubmission(1, TimeUnit.SECONDS)) {
      if (responseHandler.getException() != null) {
        throw responseHandler.getException();
      }
    } else {
      throw new IllegalStateException("handlePost() timed out");
    }
  }

  /**
   * Does a {@link AdminBlobStorageService#handleDelete(RestRequest, RestResponseChannel)}. If an exception occurs
   * during the operation, throws the exception.
   * @param restRequest the {@link RestRequest} that needs to be submitted to the {@link AdminBlobStorageService}.
   * @param restResponseChannel the {@link RestResponseChannel} to use to return the response.
   * @throws Exception
   */
  private void doDelete(RestRequest restRequest, RestResponseChannel restResponseChannel)
      throws Exception {
    responseHandler.reset();
    adminBlobStorageService.handleDelete(restRequest, restResponseChannel);
    if (responseHandler.awaitResponseSubmission(1, TimeUnit.SECONDS)) {
      if (responseHandler.getException() != null) {
        throw responseHandler.getException();
      }
    } else {
      throw new IllegalStateException("handleDelete() timed out");
    }
  }

  /**
   * Does a {@link AdminBlobStorageService#handleHead(RestRequest, RestResponseChannel)}. If an exception occurs during
   * the operation, throws the exception.
   * @param restRequest the {@link RestRequest} that needs to be submitted to the {@link AdminBlobStorageService}.
   * @param restResponseChannel the {@link RestResponseChannel} to use to return the response.
   * @throws Exception
   */
  private void doHead(RestRequest restRequest, RestResponseChannel restResponseChannel)
      throws Exception {
    responseHandler.reset();
    adminBlobStorageService.handleHead(restRequest, restResponseChannel);
    if (responseHandler.awaitResponseSubmission(1, TimeUnit.SECONDS)) {
      if (responseHandler.getException() != null) {
        throw responseHandler.getException();
      }
    } else {
      throw new IllegalStateException("handleHead() timed out");
    }
  }

  // Constructor helpers

  /**
   * Sets up and gets an instance of {@link AdminBlobStorageService}.
   * @return an instance of {@link AdminBlobStorageService}.
   */
  private AdminBlobStorageService getAdminBlobStorageService() {
    // dud properties. pick up defaults
    Properties properties = new Properties();
    VerifiableProperties verifiableProperties = new VerifiableProperties(properties);
    AdminConfig adminConfig = new AdminConfig(verifiableProperties);
    AdminMetrics adminMetrics = new AdminMetrics(new MetricRegistry());
    return new AdminBlobStorageService(adminConfig, adminMetrics, CLUSTER_MAP, responseHandler, router);
  }

  // nullInputsForFunctionsTest() helpers

  /**
   * Checks for reaction to null input in {@code methodName} in {@link AdminBlobStorageService}.
   * @param methodName the name of the method to invoke.
   * @throws Exception
   */
  private void doNullInputsForFunctionsTest(String methodName)
      throws Exception {
    Method method =
        AdminBlobStorageService.class.getDeclaredMethod(methodName, RestRequest.class, RestResponseChannel.class);
    RestRequest restRequest = createRestRequest(RestMethod.GET, "/", null, null);
    RestResponseChannel restResponseChannel = new MockRestResponseChannel();

    responseHandler.reset();
    try {
      method.invoke(adminBlobStorageService, null, restResponseChannel);
      fail("Method [" + methodName + "] should have failed because RestRequest is null");
    } catch (InvocationTargetException e) {
      assertEquals("Unexpected exception class", IllegalArgumentException.class, e.getTargetException().getClass());
    }

    responseHandler.reset();
    try {
      method.invoke(adminBlobStorageService, restRequest, null);
      fail("Method [" + methodName + "] should have failed because RestResponseChannel is null");
    } catch (InvocationTargetException e) {
      assertEquals("Unexpected exception class", IllegalArgumentException.class, e.getTargetException().getClass());
    }
  }

  // runtimeExceptionRouterTest() helpers

  /**
   * Tests reactions of various methods of {@link AdminBlobStorageService} to a {@link Router} that throws
   * {@link RuntimeException}.
   * @param restMethod used to determine the method to invoke in {@link AdminBlobStorageService}.
   * @throws Exception
   */
  private void doRuntimeExceptionRouterTest(RestMethod restMethod)
      throws Exception {
    RestRequest restRequest = createRestRequest(restMethod, "/", null, null);
    RestResponseChannel restResponseChannel = new MockRestResponseChannel();
    try {
      switch (restMethod) {
        case GET:
          doGet(restRequest, restResponseChannel);
          fail("GET should have detected a RestServiceException because of a bad router");
          break;
        case POST:
          JSONObject headers = new JSONObject();
          setAmbryHeaders(headers, 0, Utils.Infinite_Time, false, "test-serviceID", "text/plain", "test-ownerId");
          restRequest = createRestRequest(restMethod, "/", headers, null);
          doPost(restRequest, restResponseChannel);
          fail("POST should have detected a RestServiceException because of a bad router");
          break;
        case DELETE:
          doDelete(restRequest, restResponseChannel);
          fail("DELETE should have detected a RestServiceException because of a bad router");
          break;
        case HEAD:
          doHead(restRequest, restResponseChannel);
          fail("HEAD should have detected a RestServiceException because of a bad router");
          break;
        default:
          throw new IllegalArgumentException("Unrecognized RestMethod: " + restMethod);
      }
    } catch (RuntimeException e) {
      assertEquals("Unexpected error message", InMemoryRouter.OPERATION_THROW_EARLY_RUNTIME_EXCEPTION, e.getMessage());
    }
  }

  // postGetHeadDeleteTest() helpers

  /**
   * Posts a blob with the given {@code headers} and {@code content}.
   * @param headers the headers of the new blob that get converted to blob properties.
   * @param content the content of the blob.
   * @return the blob ID of the blob.
   * @throws Exception
   */
  public String postBlobAndVerify(JSONObject headers, ByteBuffer content)
      throws Exception {
    List<ByteBuffer> contents = new LinkedList<ByteBuffer>();
    contents.add(content);
    RestRequest restRequest = createRestRequest(RestMethod.POST, "/", headers, contents);
    MockRestResponseChannel restResponseChannel = new MockRestResponseChannel();
    doPost(restRequest, restResponseChannel);
    assertEquals("Unexpected response status", ResponseStatus.Created,
        restResponseChannel.getResponseStatus(MockRestResponseChannel.DataStatus.Flushed));
    assertTrue("No Date header",
        restResponseChannel.getHeader("Date", MockRestResponseChannel.DataStatus.Flushed) != null);
    assertTrue("No " + RestUtils.Headers.Creation_Time,
        restResponseChannel.getHeader(RestUtils.Headers.Creation_Time, MockRestResponseChannel.DataStatus.Flushed)
            != null);
    assertEquals("Content-Length is not 0", "0", restResponseChannel
        .getHeader(MockRestResponseChannel.CONTENT_LENGTH_HEADER_KEY, MockRestResponseChannel.DataStatus.Flushed));
    String blobId = restResponseChannel
        .getHeader(MockRestResponseChannel.LOCATION_HEADER_KEY, MockRestResponseChannel.DataStatus.Flushed);
    if (blobId == null) {
      fail("postBlobAndVerify did not return a blob ID");
    }
    return blobId;
  }

  /**
   * Gets the blob with blob ID {@code blobId} and verifies that the headers and content match with what is expected.
   * @param blobId the blob ID of the blob to GET.
   * @param expectedHeaders the expected headers in the response.
   * @param expectedContent the expected content of the blob.
   * @throws Exception
   */
  public void getBlobAndVerify(String blobId, JSONObject expectedHeaders, ByteBuffer expectedContent)
      throws Exception {
    RestRequest restRequest = createRestRequest(RestMethod.GET, blobId, null, null);
    MockRestResponseChannel restResponseChannel = new MockRestResponseChannel();
    ReadableStreamChannel response = doGet(restRequest, restResponseChannel);
    assertEquals("Unexpected response status", ResponseStatus.Ok,
        restResponseChannel.getResponseStatus(MockRestResponseChannel.DataStatus.Flushed));
    checkCommonGetHeadHeaders(restResponseChannel, expectedHeaders);
    ByteBuffer channelBuffer = ByteBuffer.allocate((int) response.getSize());
    WritableByteChannel channel = new ByteBufferChannel(channelBuffer);
    response.read(channel);
    assertArrayEquals("GET content does not match original content", expectedContent.array(), channelBuffer.array());
  }

  /**
   * Gets the headers of the blob with blob ID {@code blobId} and verifies them against what is expected.
   * @param blobId the blob ID of the blob to HEAD.
   * @param expectedHeaders the expected headers in the response.
   * @throws Exception
   */
  private void getHeadAndVerify(String blobId, JSONObject expectedHeaders)
      throws Exception {
    RestRequest restRequest = createRestRequest(RestMethod.HEAD, blobId, null, null);
    MockRestResponseChannel restResponseChannel = new MockRestResponseChannel();
    doHead(restRequest, restResponseChannel);
    assertEquals("Unexpected response status", ResponseStatus.Ok,
        restResponseChannel.getResponseStatus(MockRestResponseChannel.DataStatus.Flushed));
    checkCommonGetHeadHeaders(restResponseChannel, expectedHeaders);
    assertEquals("Content-Length does not match blob size", expectedHeaders.getString(RestUtils.Headers.Blob_Size),
        restResponseChannel.getHeader("Content-Length", MockRestResponseChannel.DataStatus.Flushed));
    assertEquals(RestUtils.Headers.Service_Id + " does not match",
        expectedHeaders.getString(RestUtils.Headers.Service_Id),
        restResponseChannel.getHeader(RestUtils.Headers.Service_Id, MockRestResponseChannel.DataStatus.Flushed));
    assertEquals(RestUtils.Headers.Private + " does not match", expectedHeaders.getString(RestUtils.Headers.Private),
        restResponseChannel.getHeader(RestUtils.Headers.Private, MockRestResponseChannel.DataStatus.Flushed));
    assertEquals(RestUtils.Headers.Content_Type + " does not match",
        expectedHeaders.getString(RestUtils.Headers.Content_Type),
        restResponseChannel.getHeader(RestUtils.Headers.Content_Type, MockRestResponseChannel.DataStatus.Flushed));
    assertTrue(RestUtils.Headers.Creation_Time + " header missing",
        restResponseChannel.getHeader(RestUtils.Headers.Creation_Time, MockRestResponseChannel.DataStatus.Flushed)
            != null);
    if (expectedHeaders.getLong(RestUtils.Headers.TTL) != Utils.Infinite_Time) {
      assertEquals(RestUtils.Headers.TTL + " does not match", expectedHeaders.getString(RestUtils.Headers.TTL),
          restResponseChannel.getHeader(RestUtils.Headers.TTL, MockRestResponseChannel.DataStatus.Flushed));
    }
    if (expectedHeaders.has(RestUtils.Headers.Owner_Id)) {
      assertEquals(RestUtils.Headers.Owner_Id + " does not match",
          expectedHeaders.getString(RestUtils.Headers.Owner_Id),
          restResponseChannel.getHeader(RestUtils.Headers.Owner_Id, MockRestResponseChannel.DataStatus.Flushed));
    }
  }

  /**
   * Deletes the blob with blob ID {@code blobId} and verifies the response returned.
   * @param blobId the blob ID of the blob to DELETE.
   * @throws Exception
   */
  private void deleteBlobAndVerify(String blobId)
      throws Exception {
    RestRequest restRequest = createRestRequest(RestMethod.DELETE, blobId, null, null);
    MockRestResponseChannel restResponseChannel = new MockRestResponseChannel();
    doDelete(restRequest, restResponseChannel);
    assertEquals("Unexpected response status", ResponseStatus.Accepted,
        restResponseChannel.getResponseStatus(MockRestResponseChannel.DataStatus.Flushed));
    assertTrue("No Date header",
        restResponseChannel.getHeader("Date", MockRestResponseChannel.DataStatus.Flushed) != null);
    assertEquals("Content-Length is not 0", "0", restResponseChannel
        .getHeader(MockRestResponseChannel.CONTENT_LENGTH_HEADER_KEY, MockRestResponseChannel.DataStatus.Flushed));
  }

  /**
   * Checks headers that are common to HEAD and GET.
   * @param restResponseChannel the {@link RestResponseChannel} to check headers on.
   * @param expectedHeaders the expected headers.
   * @throws JSONException
   */
  private void checkCommonGetHeadHeaders(MockRestResponseChannel restResponseChannel, JSONObject expectedHeaders)
      throws JSONException {
    assertEquals("Content-Type does not match", expectedHeaders.getString(RestUtils.Headers.Content_Type),
        restResponseChannel.getHeader("Content-Type", MockRestResponseChannel.DataStatus.Flushed));
    assertTrue("No Date header",
        restResponseChannel.getHeader("Date", MockRestResponseChannel.DataStatus.Flushed) != null);
    assertTrue("No Last-Modified header",
        restResponseChannel.getHeader("Last-Modified", MockRestResponseChannel.DataStatus.Flushed) != null);
    assertEquals(RestUtils.Headers.Blob_Size + " does not match",
        expectedHeaders.getString(RestUtils.Headers.Blob_Size),
        restResponseChannel.getHeader(RestUtils.Headers.Blob_Size, MockRestResponseChannel.DataStatus.Flushed));
  }

  // echoTest() helpers

  /**
   * Creates a request that can be used to test {@link AdminBlobStorageService#ECHO}.
   * @param echoText the text that needs to be echoed.
   * @return a {@link RestRequest} for {@link AdminBlobStorageService#ECHO} with echo text as specified.
   * @throws JSONException
   * @throws UnsupportedEncodingException
   * @throws URISyntaxException
   */
  private RestRequest createEchoGetRestRequest(String echoText)
      throws JSONException, UnsupportedEncodingException, URISyntaxException {
    String uri = AdminBlobStorageService.ECHO + "?" + EchoHandler.TEXT_KEY + "=" + echoText;
    return createRestRequest(RestMethod.GET, uri, null, null);
  }

  // handleGetReplicasForBlobIdWithBadInputTest() helpers

  /**
   * Creates a request that can be used to test {@link AdminBlobStorageService#GET_REPLICAS_FOR_BLOB_ID}.
   * @param blobId the blob ID to include in the request.
   * @return a {@link RestRequest} for {@link AdminBlobStorageService#GET_REPLICAS_FOR_BLOB_ID} with blob ID as
   * specified.
   * @throws JSONException
   * @throws URISyntaxException
   * @throws UnsupportedEncodingException
   */
  private RestRequest createGetReplicasForBlobIdRestRequest(String blobId)
      throws JSONException, URISyntaxException, UnsupportedEncodingException {
    String uri =
        AdminBlobStorageService.GET_REPLICAS_FOR_BLOB_ID + "?" + GetReplicasForBlobIdHandler.BLOB_ID_KEY + "=" + blobId;
    return createRestRequest(RestMethod.GET, uri, null, null);
  }
}

/**
 * An implementation of {@link RestResponseHandler} that stores a submitted response/exception and signals the fact
 * that the response has been submitted. A single instance can handle only a single response at a time. To reuse, call
 * {@link #reset()}.
 */
class AdminTestResponseHandler implements RestResponseHandler {
  private final CountDownLatch responseSubmitted = new CountDownLatch(1);
  private volatile ReadableStreamChannel response = null;
  private volatile Exception exception = null;
  private volatile boolean serviceRunning = false;

  @Override
  public void start() {
    serviceRunning = true;
  }

  @Override
  public void shutdown() {
    serviceRunning = false;
  }

  @Override
  public void handleResponse(RestRequest restRequest, RestResponseChannel restResponseChannel,
      ReadableStreamChannel response, Exception exception)
      throws RestServiceException {
    if (serviceRunning) {
      this.response = response;
      this.exception = exception;
      restResponseChannel.onResponseComplete(exception);
      responseSubmitted.countDown();
    } else {
      throw new RestServiceException("Response handler inactive", RestServiceErrorCode.RequestResponseQueuingFailure);
    }
  }

  /**
   * Wait for response to be submitted.
   * @param timeout the length of time to wait for.
   * @param timeUnit the time unit of {@code timeout}.
   * @return {@code true} if response was submitted within {@code timeout}. {@code false} otherwise.
   * @throws InterruptedException
   */
  public boolean awaitResponseSubmission(long timeout, TimeUnit timeUnit)
      throws InterruptedException {
    return responseSubmitted.await(timeout, timeUnit);
  }

  /**
   * Gets the exception that was submitted, if any. Returns null if queried before response is submitted.
   * @return exception that that was submitted, if any.
   */
  public Exception getException() {
    return exception;
  }

  /**
   * Gets the response that was submitted, if any. Returns null if queried before response is submitted.
   * @return response that that was submitted as a {@link ReadableStreamChannel}.
   */
  public ReadableStreamChannel getResponse() {
    return response;
  }

  /**
   * Resets state so that this instance can be reused.
   */
  public void reset() {
    response = null;
    exception = null;
  }
}

/**
 * A bad implementation of {@link RestRequest}. Just throws exceptions.
 */
class BadRestRequest implements RestRequest {

  @Override
  public RestMethod getRestMethod() {
    return null;
  }

  @Override
  public String getPath() {
    throw new IllegalStateException("Not implemented");
  }

  @Override
  public String getUri() {
    return null;
  }

  @Override
  public Map<String, List<String>> getArgs() {
    throw new IllegalStateException("Not implemented");
  }

  @Override
  public boolean isOpen() {
    throw new IllegalStateException("Not implemented");
  }

  @Override
  public void close()
      throws IOException {
    throw new IOException("Not implemented");
  }

  @Override
  public RestRequestMetricsTracker getMetricsTracker() {
    return new RestRequestMetricsTracker();
  }

  @Override
  public long getSize() {
    return -1;
  }

  @Override
  public int read(WritableByteChannel channel)
      throws IOException {
    throw new IOException("Not implemented");
  }
}

/**
 * A bad implementation of {@link ReadableStreamChannel}. Just throws exceptions.
 */
class BadRSC implements ReadableStreamChannel {

  @Override
  public long getSize() {
    return -1;
  }

  @Override
  public int read(WritableByteChannel channel)
      throws IOException {
    throw new IOException("Not implemented");
  }

  @Override
  public boolean isOpen() {
    throw new IllegalStateException("Not implemented");
  }

  @Override
  public void close()
      throws IOException {
    throw new IOException("Not implemented");
  }
}<|MERGE_RESOLUTION|>--- conflicted
+++ resolved
@@ -224,7 +224,6 @@
   public void submitResponseTest()
       throws JSONException, UnsupportedEncodingException, URISyntaxException {
     String exceptionMsg = new String(getRandomBytes(10));
-<<<<<<< HEAD
     responseHandler.shutdown();
     // handleResponse of AdminTestResponseHandler throws exception because it has been shutdown.
     try {
@@ -235,8 +234,6 @@
       adminBlobStorageService
           .submitResponse(restRequest, restResponseChannel, null, new RuntimeException(exceptionMsg));
       assertEquals("Unexpected exception message", exceptionMsg, restResponseChannel.getCause().getMessage());
-      // resources should have been cleaned up.
-      assertFalse("RestRequest channel is not cleaned up", restRequest.isOpen());
 
       // there is no exception and exception thrown when the response is submitted.
       restRequest = createRestRequest(RestMethod.GET, "/", null, null);
@@ -247,34 +244,10 @@
       adminBlobStorageService.submitResponse(restRequest, restResponseChannel, response, null);
       assertNotNull("There is no cause of failure", restResponseChannel.getCause());
       // resources should have been cleaned up.
-      assertFalse("RestRequest channel is not cleaned up", restRequest.isOpen());
       assertFalse("Response channel is not cleaned up", response.isOpen());
     } finally {
       responseHandler.start();
     }
-=======
-    AdminTestResponseHandler adminTestResponseHandler = new AdminTestResponseHandler();
-    // handleResponse of AdminTestResponseHandler throws exception because it has not been started.
-
-    // there is an exception already.
-    RestRequest restRequest = createRestRequest(RestMethod.GET, "/", null, null);
-    assertTrue("RestRequest channel is not open", restRequest.isOpen());
-    MockRestResponseChannel restResponseChannel = new MockRestResponseChannel();
-    adminBlobStorageService.submitResponse(restRequest, restResponseChannel, adminTestResponseHandler, null,
-        new RuntimeException(exceptionMsg));
-    assertEquals("Unexpected exception message", exceptionMsg, restResponseChannel.getCause().getMessage());
-
-    // there is no exception and exception thrown when the response is submitted.
-    restRequest = createRestRequest(RestMethod.GET, "/", null, null);
-    assertTrue("RestRequest channel is not open", restRequest.isOpen());
-    restResponseChannel = new MockRestResponseChannel();
-    ReadableStreamChannel response = new ByteBufferReadableStreamChannel(ByteBuffer.allocate(0));
-    assertTrue("Response channel is not open", response.isOpen());
-    adminBlobStorageService.submitResponse(restRequest, restResponseChannel, adminTestResponseHandler, response, null);
-    assertNotNull("There is no cause of failure", restResponseChannel.getCause());
-    // resources should have been cleaned up.
-    assertFalse("Response channel is not cleaned up", response.isOpen());
->>>>>>> f846ef58
   }
 
   /**
@@ -286,7 +259,6 @@
   @Test
   public void releaseResourcesTest()
       throws JSONException, UnsupportedEncodingException, URISyntaxException {
-<<<<<<< HEAD
     responseHandler.shutdown();
     // handleResponse of AdminTestResponseHandler throws exception because it has been shutdown.
     try {
@@ -296,7 +268,6 @@
       assertTrue("RestRequest channel not open", restRequest.isOpen());
       assertTrue("ReadableStreamChannel not open", channel.isOpen());
       adminBlobStorageService.submitResponse(restRequest, restResponseChannel, channel, null);
-      assertFalse("RestRequest channel is still open", restRequest.isOpen());
       assertFalse("ReadableStreamChannel is still open", channel.isOpen());
 
       // null ReadableStreamChannel
@@ -304,57 +275,21 @@
       restResponseChannel = new MockRestResponseChannel();
       assertTrue("RestRequest channel not open", restRequest.isOpen());
       adminBlobStorageService.submitResponse(restRequest, restResponseChannel, null, null);
-      assertFalse("RestRequest channel is still open", restRequest.isOpen());
 
       // bad RestRequest (close() throws IOException)
       channel = new ByteBufferReadableStreamChannel(ByteBuffer.allocate(0));
       restResponseChannel = new MockRestResponseChannel();
       assertTrue("ReadableStreamChannel not open", channel.isOpen());
       adminBlobStorageService.submitResponse(new BadRestRequest(), restResponseChannel, channel, null);
-      assertFalse("ReadableStreamChannel is still open", channel.isOpen());
 
       // bad ReadableStreamChannel (close() throws IOException)
       restRequest = createRestRequest(RestMethod.GET, "/", null, null);
       restResponseChannel = new MockRestResponseChannel();
       assertTrue("RestRequest channel not open", restRequest.isOpen());
       adminBlobStorageService.submitResponse(restRequest, restResponseChannel, new BadRSC(), null);
-      assertFalse("RestRequest channel is still open", restRequest.isOpen());
     } finally {
       responseHandler.start();
     }
-=======
-    AdminTestResponseHandler adminTestResponseHandler = new AdminTestResponseHandler();
-    // handleResponse of AdminTestResponseHandler throws exception because it has not been started.
-
-    RestRequest restRequest = createRestRequest(RestMethod.GET, "/", null, null);
-    MockRestResponseChannel restResponseChannel = new MockRestResponseChannel();
-    ReadableStreamChannel channel = new ByteBufferReadableStreamChannel(ByteBuffer.allocate(0));
-    assertTrue("RestRequest channel not open", restRequest.isOpen());
-    assertTrue("ReadableStreamChannel not open", channel.isOpen());
-    adminBlobStorageService.submitResponse(restRequest, restResponseChannel, adminTestResponseHandler, channel, null);
-    assertFalse("ReadableStreamChannel is still open", channel.isOpen());
-
-    // null ReadableStreamChannel
-    restRequest = createRestRequest(RestMethod.GET, "/", null, null);
-    restResponseChannel = new MockRestResponseChannel();
-    assertTrue("RestRequest channel not open", restRequest.isOpen());
-    adminBlobStorageService.submitResponse(restRequest, restResponseChannel, adminTestResponseHandler, null, null);
-
-    // bad RestRequest (close() throws IOException)
-    channel = new ByteBufferReadableStreamChannel(ByteBuffer.allocate(0));
-    restResponseChannel = new MockRestResponseChannel();
-    assertTrue("ReadableStreamChannel not open", channel.isOpen());
-    adminBlobStorageService
-        .submitResponse(new BadRestRequest(), restResponseChannel, adminTestResponseHandler, channel, null);
-    assertFalse("ReadableStreamChannel is still open", channel.isOpen());
-
-    // bad ReadableStreamChannel (close() throws IOException)
-    restRequest = createRestRequest(RestMethod.GET, "/", null, null);
-    restResponseChannel = new MockRestResponseChannel();
-    assertTrue("RestRequest channel not open", restRequest.isOpen());
-    adminBlobStorageService
-        .submitResponse(restRequest, restResponseChannel, adminTestResponseHandler, new BadRSC(), null);
->>>>>>> f846ef58
   }
 
   /**
