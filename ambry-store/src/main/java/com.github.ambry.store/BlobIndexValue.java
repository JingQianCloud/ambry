--- conflicted
+++ resolved
@@ -76,17 +76,16 @@
     return value.getLong(Blob_Size_In_Bytes + Offset_Size_In_Bytes + Flag_Size_In_Bytes);
   }
 
-<<<<<<< HEAD
   public long getOriginalMessageOffset() {
     return value.getLong(Blob_Size_In_Bytes + Offset_Size_In_Bytes + Flag_Size_In_Bytes + Time_To_Live_Size_In_Bytes);
-=======
+  }
+
   public boolean isExpired() {
     if (getTimeToLiveInMs() != Utils.Infinite_Time &&
         SystemTime.getInstance().milliseconds() > getTimeToLiveInMs()) {
       return true;
     }
     return false;
->>>>>>> e0afddf1
   }
 
   public void setTimeToLive(long timeToLiveInMs) {
