package com.github.ambry.store;

import com.codahale.metrics.Timer;
import com.github.ambry.config.StoreConfig;
import com.github.ambry.utils.FileLock;
import com.github.ambry.utils.Scheduler;
import com.github.ambry.utils.SystemTime;
import java.util.EnumSet;
import org.slf4j.Logger;
import org.slf4j.LoggerFactory;
import com.codahale.metrics.MetricRegistry;

import java.io.File;
import java.util.ArrayList;
import java.util.HashMap;
import java.util.List;
import java.util.Map;
import java.util.Set;
import java.io.IOException;


/**
 * The blob store that controls the log and index
 */
public class BlobStore implements Store {

  private Log log;
  private PersistentIndex index;
  private final String dataDir;
  private final Scheduler scheduler;
  private Logger logger = LoggerFactory.getLogger(getClass());
  /* A lock that prevents concurrent writes to the log */
  private Object lock = new Object();
  private boolean started;
  private StoreConfig config;
  private long capacityInBytes;
  private static String LockFile = ".lock";
  private FileLock fileLock;
  private StoreKeyFactory factory;
  private MessageStoreRecovery recovery;
  private MessageStoreHardDelete hardDelete;
  private StoreMetrics metrics;

  public BlobStore(StoreConfig config, Scheduler scheduler, MetricRegistry registry, String dataDir,
      long capacityInBytes, StoreKeyFactory factory, MessageStoreRecovery recovery, MessageStoreHardDelete hardDelete) {
    this.metrics = new StoreMetrics(dataDir, registry);
    this.dataDir = dataDir;
    this.scheduler = scheduler;
    this.config = config;
    this.capacityInBytes = capacityInBytes;
    this.factory = factory;
    this.recovery = recovery;
    this.hardDelete = hardDelete;
  }

  @Override
  public void start()
      throws StoreException {
    synchronized (lock) {
      if (started) {
        throw new StoreException("Store already started", StoreErrorCodes.Store_Already_Started);
      }
      final Timer.Context context = metrics.storeStartTime.time();
      try {
        // Check if the data dir exist. If it does not exist, create it
        File dataFile = new File(dataDir);
        if (!dataFile.exists()) {
          logger.info("Store : {} data directory not found. creating it", dataDir);
          boolean created = dataFile.mkdir();
          if (!created) {
            throw new StoreException("Failed to create directory for data dir " + dataDir,
                StoreErrorCodes.Initialization_Error);
          }
        }
        if (!dataFile.isDirectory() || !dataFile.canRead()) {
          throw new StoreException(dataFile.getAbsolutePath() + " is either not a directory or is not readable",
              StoreErrorCodes.Initialization_Error);
        }

        // lock the directory
        fileLock = new FileLock(new File(dataDir, LockFile));
        if (!fileLock.tryLock()) {
          throw new StoreException("Failed to acquire lock on file " + dataDir +
              ". Another process or thread is using this directory.", StoreErrorCodes.Initialization_Error);
        }
        log = new Log(dataDir, capacityInBytes, metrics);
        index = new PersistentIndex(dataDir, scheduler, log, config, factory, recovery, hardDelete, metrics);
        // set the log end offset to the recovered offset from the index after initializing it
        log.setLogEndOffset(index.getCurrentEndOffset());
        metrics.initializeCapacityUsedMetric(log, capacityInBytes);
        started = true;
      } catch (Exception e) {
        throw new StoreException("Error while starting store for dir " + dataDir, e,
            StoreErrorCodes.Initialization_Error);
      } finally {
        context.stop();
      }
    }
  }

  @Override
  public StoreInfo get(List<? extends StoreKey> ids, EnumSet<StoreGetOptions> storeGetOptions)
      throws StoreException {
    checkStarted();
    // allows concurrent gets
    final Timer.Context context = metrics.getResponse.time();
    try {
      List<BlobReadOptions> readOptions = new ArrayList<BlobReadOptions>(ids.size());
      Map<StoreKey, MessageInfo> indexMessages = new HashMap<StoreKey, MessageInfo>(ids.size());
      for (StoreKey key : ids) {
        BlobReadOptions readInfo = index.getBlobReadInfo(key, storeGetOptions);
        readOptions.add(readInfo);
        indexMessages.put(key, readInfo.getMessageInfo());
      }

      MessageReadSet readSet = log.getView(readOptions);
      // We ensure that the metadata list is ordered with the order of the message read set view that the
      // log provides. This ensures ordering of all messages across the log and metadata from the index.
      List<MessageInfo> messageInfoList = new ArrayList<MessageInfo>(readSet.count());
      for (int i = 0; i < readSet.count(); i++) {
        messageInfoList.add(indexMessages.get(readSet.getKeyAt(i)));
      }
      return new StoreInfo(readSet, messageInfoList);
    } catch (StoreException e) {
      throw e;
    } catch (IOException e) {
      throw new StoreException("IO error while trying to fetch blobs from store " + dataDir, e,
          StoreErrorCodes.IOError);
    } catch (Exception e) {
      throw new StoreException("Unknown exception while trying to fetch blobs from store " + dataDir, e,
          StoreErrorCodes.Unknown_Error);
    } finally {
      context.stop();
    }
  }

  @Override
  public void put(MessageWriteSet messageSetToWrite)
      throws StoreException {
    checkStarted();
    final Timer.Context context = metrics.putResponse.time();
    try {
      if (messageSetToWrite.getMessageSetInfo().size() == 0) {
        throw new IllegalArgumentException("Message write set cannot be empty");
      }
<<<<<<< HEAD
      long logEndOffsetBeforeCheck = log.getLogEndOffset();
=======
      long indexEndOffsetBeforeCheck = index.getCurrentEndOffset();
>>>>>>> 5b903c56
      // if any of the keys already exist in the store, we fail
      for (MessageInfo info : messageSetToWrite.getMessageSetInfo()) {
        if (index.findKey(info.getStoreKey()) != null) {
          throw new StoreException("Key already exists in store", StoreErrorCodes.Already_Exist);
        }
      }

      synchronized (lock) {
        // Validate that log end offset was not changed. If changed, check once again for existing
        // keys in store
        long currentIndexEndOffset = index.getCurrentEndOffset();
        if (currentIndexEndOffset != indexEndOffsetBeforeCheck) {
          FileSpan fileSpan = new FileSpan(indexEndOffsetBeforeCheck, currentIndexEndOffset);
          for (MessageInfo info : messageSetToWrite.getMessageSetInfo()) {
            if (index.findKey(info.getStoreKey(), fileSpan) != null) {
              throw new StoreException("Key already exists on filespan check", StoreErrorCodes.Already_Exist);
            }
          }
        }
        long writeStartOffset = log.getLogEndOffset();
        messageSetToWrite.writeTo(log);
        logger.trace("Store : {} message set written to log", dataDir);
        List<MessageInfo> messageInfo = messageSetToWrite.getMessageSetInfo();
        ArrayList<IndexEntry> indexEntries = new ArrayList<IndexEntry>(messageInfo.size());
        for (MessageInfo info : messageInfo) {
          IndexValue value = new IndexValue(info.getSize(), writeStartOffset, (byte) 0, info.getExpirationTimeInMs());
          IndexEntry entry = new IndexEntry(info.getStoreKey(), value);
          indexEntries.add(entry);
          writeStartOffset += info.getSize();
        }
        FileSpan fileSpan = new FileSpan(indexEntries.get(0).getValue().getOffset(), log.getLogEndOffset());
        index.addToIndex(indexEntries, fileSpan);
        logger.trace("Store : {} message set written to index ", dataDir);
      }
    } catch (StoreException e) {
      throw e;
    } catch (IOException e) {
      throw new StoreException("IO error while trying to put blobs to store " + dataDir, e, StoreErrorCodes.IOError);
    } catch (Exception e) {
      throw new StoreException("Unknown error while trying to put blobs to store " + dataDir, e,
          StoreErrorCodes.Unknown_Error);
    } finally {
      context.stop();
    }
  }

  @Override
  public void delete(MessageWriteSet messageSetToDelete)
      throws StoreException {
    checkStarted();
    final Timer.Context context = metrics.deleteResponse.time();
    try {
      List<MessageInfo> infoList = messageSetToDelete.getMessageSetInfo();
<<<<<<< HEAD
      long logEndOffsetBeforeCheck = log.getLogEndOffset();
=======
      long indexEndOffsetBeforeCheck = index.getCurrentEndOffset();
>>>>>>> 5b903c56
      for (MessageInfo info : infoList) {
        IndexValue value = index.findKey(info.getStoreKey());
        if (value == null) {
          throw new StoreException("Cannot delete id " + info.getStoreKey() + " since it is not present in the index.",
              StoreErrorCodes.ID_Not_Found);
        } else if (value.isFlagSet(IndexValue.Flags.Delete_Index)) {
          throw new StoreException(
              "Cannot delete id " + info.getStoreKey() + " since it is already deleted in the index.",
              StoreErrorCodes.ID_Deleted);
        }
      }
      synchronized (lock) {
<<<<<<< HEAD
        long currentLogEndOffset = log.getLogEndOffset();
        if (logEndOffsetBeforeCheck != currentLogEndOffset) {
          FileSpan fileSpan = new FileSpan(logEndOffsetBeforeCheck, currentLogEndOffset);
=======
        long currentIndexEndOffset = index.getCurrentEndOffset();
        if (indexEndOffsetBeforeCheck != currentIndexEndOffset) {
          FileSpan fileSpan = new FileSpan(indexEndOffsetBeforeCheck, currentIndexEndOffset);
>>>>>>> 5b903c56
          for (MessageInfo info : infoList) {
            IndexValue value = index.findKey(info.getStoreKey(), fileSpan);
            if (value != null && value.isFlagSet(IndexValue.Flags.Delete_Index)) {
              throw new StoreException(
                  "Cannot delete id " + info.getStoreKey() + " since it is already deleted in the index.",
                  StoreErrorCodes.ID_Deleted);
            }
          }
        }
<<<<<<< HEAD
        messageSetToDelete.writeTo(log);
        logger.trace("Store : {} delete mark written to log", dataDir);
        for (MessageInfo info : infoList) {
          FileSpan fileSpan = new FileSpan(currentLogEndOffset, currentLogEndOffset + info.getSize());
          index.markAsDeleted(info.getStoreKey(), fileSpan);
          currentLogEndOffset += info.getSize();
=======
        long writeStartOffset = log.getLogEndOffset();
        messageSetToDelete.writeTo(log);
        logger.trace("Store : {} delete mark written to log", dataDir);
        for (MessageInfo info : infoList) {
          FileSpan fileSpan = new FileSpan(writeStartOffset, writeStartOffset + info.getSize());
          index.markAsDeleted(info.getStoreKey(), fileSpan);
          writeStartOffset += info.getSize();
>>>>>>> 5b903c56
        }
        logger.trace("Store : {} delete has been marked in the index ", dataDir);
      }
    } catch (StoreException e) {
      throw e;
    } catch (IOException e) {
      throw new StoreException("IO error while trying to delete blobs from store " + dataDir, e,
          StoreErrorCodes.IOError);
    } catch (Exception e) {
      throw new StoreException("Unknown error while trying to delete blobs from store " + dataDir, e,
          StoreErrorCodes.Unknown_Error);
    } finally {
      context.stop();
    }
  }

  @Override
  public FindInfo findEntriesSince(FindToken token, long maxTotalSizeOfEntries)
      throws StoreException {
    checkStarted();
    final Timer.Context context = metrics.findEntriesSinceResponse.time();
    try {
      return index.findEntriesSince(token, maxTotalSizeOfEntries);
    } finally {
      context.stop();
    }
  }

  @Override
  public Set<StoreKey> findMissingKeys(List<StoreKey> keys)
      throws StoreException {
    checkStarted();
    final Timer.Context context = metrics.findMissingKeysResponse.time();
    try {
      return index.findMissingKeys(keys);
    } finally {
      context.stop();
    }
  }

  @Override
  public boolean isKeyDeleted(StoreKey key)
      throws StoreException {
    checkStarted();
    final Timer.Context context = metrics.isKeyDeletedResponse.time();
    try {
      IndexValue value = index.findKey(key);
      if (value == null) {
        throw new StoreException("Key " + key + " not found in store. Cannot check if it is deleted",
            StoreErrorCodes.ID_Not_Found);
      }
      return value.isFlagSet(IndexValue.Flags.Delete_Index);
    } finally {
      context.stop();
    }
  }

  @Override
  public long getSizeInBytes() {
    return log.getLogEndOffset();
  }

  @Override
  public void shutdown()
      throws StoreException {
    synchronized (lock) {
      checkStarted();
      try {
        logger.info("Store : " + dataDir + " shutting down");
        index.close();
        log.close();
        started = false;
      } catch (Exception e) {
        logger.error("Store : " + dataDir + " shutdown of store failed for directory ", e);
      } finally {
        try {
          fileLock.destroy();
        } catch (IOException e) {
          logger.error("Store : " + dataDir + " IO Exception while trying to close the file lock", e);
        }
      }
    }
  }

  private void checkStarted()
      throws StoreException {
    if (!started) {
      throw new StoreException("Store not started", StoreErrorCodes.Store_Not_Started);
    }
  }
}<|MERGE_RESOLUTION|>--- conflicted
+++ resolved
@@ -143,11 +143,7 @@
       if (messageSetToWrite.getMessageSetInfo().size() == 0) {
         throw new IllegalArgumentException("Message write set cannot be empty");
       }
-<<<<<<< HEAD
-      long logEndOffsetBeforeCheck = log.getLogEndOffset();
-=======
       long indexEndOffsetBeforeCheck = index.getCurrentEndOffset();
->>>>>>> 5b903c56
       // if any of the keys already exist in the store, we fail
       for (MessageInfo info : messageSetToWrite.getMessageSetInfo()) {
         if (index.findKey(info.getStoreKey()) != null) {
@@ -201,11 +197,7 @@
     final Timer.Context context = metrics.deleteResponse.time();
     try {
       List<MessageInfo> infoList = messageSetToDelete.getMessageSetInfo();
-<<<<<<< HEAD
-      long logEndOffsetBeforeCheck = log.getLogEndOffset();
-=======
       long indexEndOffsetBeforeCheck = index.getCurrentEndOffset();
->>>>>>> 5b903c56
       for (MessageInfo info : infoList) {
         IndexValue value = index.findKey(info.getStoreKey());
         if (value == null) {
@@ -218,15 +210,9 @@
         }
       }
       synchronized (lock) {
-<<<<<<< HEAD
-        long currentLogEndOffset = log.getLogEndOffset();
-        if (logEndOffsetBeforeCheck != currentLogEndOffset) {
-          FileSpan fileSpan = new FileSpan(logEndOffsetBeforeCheck, currentLogEndOffset);
-=======
         long currentIndexEndOffset = index.getCurrentEndOffset();
         if (indexEndOffsetBeforeCheck != currentIndexEndOffset) {
           FileSpan fileSpan = new FileSpan(indexEndOffsetBeforeCheck, currentIndexEndOffset);
->>>>>>> 5b903c56
           for (MessageInfo info : infoList) {
             IndexValue value = index.findKey(info.getStoreKey(), fileSpan);
             if (value != null && value.isFlagSet(IndexValue.Flags.Delete_Index)) {
@@ -236,14 +222,6 @@
             }
           }
         }
-<<<<<<< HEAD
-        messageSetToDelete.writeTo(log);
-        logger.trace("Store : {} delete mark written to log", dataDir);
-        for (MessageInfo info : infoList) {
-          FileSpan fileSpan = new FileSpan(currentLogEndOffset, currentLogEndOffset + info.getSize());
-          index.markAsDeleted(info.getStoreKey(), fileSpan);
-          currentLogEndOffset += info.getSize();
-=======
         long writeStartOffset = log.getLogEndOffset();
         messageSetToDelete.writeTo(log);
         logger.trace("Store : {} delete mark written to log", dataDir);
@@ -251,7 +229,6 @@
           FileSpan fileSpan = new FileSpan(writeStartOffset, writeStartOffset + info.getSize());
           index.markAsDeleted(info.getStoreKey(), fileSpan);
           writeStartOffset += info.getSize();
->>>>>>> 5b903c56
         }
         logger.trace("Store : {} delete has been marked in the index ", dataDir);
       }
